--- conflicted
+++ resolved
@@ -1,18 +1,4 @@
-<<<<<<< HEAD
-System:
-You are a technical writer producing Obsidian-ready Markdown teaching notes.
-Strict rules:
-- Markdown only.
-- Start with "# {node_title}".
-- Use the required sections in exact order, no extras.
-- No YAML frontmatter. No HTML.
-- No repetition across sections.
-- Use wikilinks like [[Full/Path|Alias]].
-- Summary ≤ 80 words, one line. See also ≤ 5 items.
-- Style is concise, neutral, version-stable, and end-to-end educational.
-=======
 You write Obsidian-ready Markdown.
->>>>>>> deec6277
 
 User:
 TITLE: {node_title}
@@ -35,10 +21,6 @@
 Rules:
 - Teach this topic independently.
 - Prefer generic, durable knowledge over version-specific flags.
-<<<<<<< HEAD
-- In "Pre-reqs" list only wikilinks that match frontmatter prerequisites.
-=======
->>>>>>> deec6277
 - In "Checks" provide 2–5 minimal self-tests.
 - In "Failure modes" cover the most likely pitfalls only.
 - Use bullet points where clearer.
